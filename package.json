{
  "name": "alacritty-theme-switch",
  "version": "1.1.10",
  "description": "CLI for Alacritty color theme and configuration switching.",
  "main": "./src/index.js",
  "bin": {
    "alacritty-theme-switch": "./src/cli.js",
    "ats": "./src/cli.js"
  },
  "author": {
    "name": "Michael Tichopád",
    "email": "michael@tichopad.dev"
  },
  "contributors": [
    {
      "name": "Guilherme Henrique",
      "email": "gjhenrique@gmail.com"
    },
    {
      "name": "Knosence",
      "email": "nadario.seays@gmail.com"
    }
  ],
  "engines": {
    "node": ">=12.0.0"
  },
  "repository": {
    "type": "git",
    "url": "git+https://github.com/tichopad/alacritty-theme-switch.git"
  },
  "bugs": {
    "url": "https://github.com/tichopad/alacritty-theme-switch/issues"
  },
  "homepage": "https://github.com/tichopad/alacritty-theme-switch#readme",
  "license": "MIT",
  "keywords": [
    "cli",
    "command",
    "console",
    "terminal",
    "alacritty",
    "theme",
    "configuration"
  ],
  "scripts": {
    "start": "run-p fix:* \"test:unit -- --watch\"",
    "test": "run-p \"format -- --check\" lint test:unit",
    "test:unit": "jest",
    "fix:format": "npm run format -- --write",
    "fix:lint": "npm run lint -- --fix",
    "format": "prettier \"src/**/*.js\" \"__tests__/**/*.js\"",
    "lint": "eslint \"src/**/*.js\" \"__tests__/**/*.js\"",
    "precommit": "run-p fix:* test:unit",
    "prepare": "husky install"
  },
  "dependencies": {
    "deepmerge": "^4.2.2",
<<<<<<< HEAD
    "fs-extra": "^9.0.1",
    "chalk": "^4.1.0",
=======
    "fs-extra": "^10.0.0",
>>>>>>> 69d48ee4
    "inquirer": "^8.0.0",
    "js-yaml": "^4.0.0",
    "klaw-sync": "^6.0.0",
    "meow": "^9.0.0"
  },
  "devDependencies": {
    "eslint": "^7.7.0",
    "husky": "^6.0.0",
    "jest": "^26.4.2",
    "mock-fs": "^4.13.0",
    "npm-run-all": "^4.1.5",
    "prettier": "^2.0.5"
  }
}<|MERGE_RESOLUTION|>--- conflicted
+++ resolved
@@ -55,12 +55,7 @@
   },
   "dependencies": {
     "deepmerge": "^4.2.2",
-<<<<<<< HEAD
-    "fs-extra": "^9.0.1",
-    "chalk": "^4.1.0",
-=======
     "fs-extra": "^10.0.0",
->>>>>>> 69d48ee4
     "inquirer": "^8.0.0",
     "js-yaml": "^4.0.0",
     "klaw-sync": "^6.0.0",
